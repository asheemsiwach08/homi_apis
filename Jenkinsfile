--- conflicted
+++ resolved
@@ -1,10 +1,11 @@
-<<<<<<< HEAD
 pipeline {
     
-=======
-pipeline{
->>>>>>> 16dd8e2f
     agent {
+        label "${env.BRANCH_NAME == 'dev_main' ? 'dev-agent' : 'main'}"
+    }
+
+    triggers {
+        githubPush()  // Trigger build on GitHub push
         label "${env.BRANCH_NAME == 'dev_main' ? 'dev-agent' : 'main'}"
     }
 
@@ -29,7 +30,6 @@
             }
         }
 
-<<<<<<< HEAD
         // stage('Inject .env') {
         //     steps {
         //         withCredentials([file(credentialsId: 'gupshup', variable: 'ENV_FILE')]) {
@@ -60,14 +60,6 @@
                     # Optional sanity check without leaking secrets:
                     # sh '[ -s .env ] || { echo ".env missing or empty"; exit 1; }'
                 }
-=======
-        stage('Inject .env from Jenkins Secret File') {
-            steps {
-                withCredentials([file(credentialsId: 'gupshup', variable: 'ENV_FILE')]) {
-                    sh 'rm -f .env'
-                    sh 'cp $ENV_FILE .env'
-                    sh 'cat .env'
->>>>>>> 16dd8e2f
                 }
             }
         }
